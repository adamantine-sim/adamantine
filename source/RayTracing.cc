/* Copyright (c) 2023, the adamantine authors.
 *
 * This file is subject to the Modified BSD License and may not be distributed
 * without copyright and license information. Please refer to the file LICENSE
 * for the text and further information on this license.
 */

#include <RayTracing.hh>
#include <utils.hh>

#include <deal.II/arborx/distributed_tree.h>
#include <deal.II/grid/filtered_iterator.h>

#include <boost/filesystem.hpp>

#include <Kokkos_HostSpace.hpp>

#include <fstream>
#include <regex>

#include <ArborX_Ray.hpp>

namespace adamantine
{
/**
 * This class implements a predicate for the intersection of Ray and the first
 * BoundingBox. In ArborX, this is a nearest search between a Ray and the
 * BoundingBoxes.
 */
class RayNearestPredicate
{
public:
  /**
   * Constructor. @p points is a list of points which we are interested in
   * knowing if they intersect ArborXWrappers::BVH bounding boxes.
   */
  RayNearestPredicate(std::vector<Ray<3>> const &rays) : _rays(rays) {}

  /**
   * Number of rays stored in the structure.
   */
  std::size_t size() const { return _rays.size(); }

  /**
   * Return the `i`th Ray stored in the object.
   */
  Ray<3> const &get(unsigned int i) const { return _rays[i]; }

private:
  std::vector<Ray<3>> _rays;
};
} // namespace adamantine

namespace ArborX
{
template <>
struct AccessTraits<adamantine::RayNearestPredicate, PredicatesTag>
{
  using memory_space = Kokkos::HostSpace;

  static std::size_t size(adamantine::RayNearestPredicate const &ray_nearest)
  {
    return ray_nearest.size();
  }

  static auto get(adamantine::RayNearestPredicate const &ray_nearest,
                  std::size_t i)
  {
    auto const &ray = ray_nearest.get(i);
    auto const &origin = ray.origin;
    auto const &direction = ray.direction;
    ArborX::Experimental::Ray arborx_ray = {
        ArborX::Point{(float)origin[0], (float)origin[1], (float)origin[2]},
        ArborX::Experimental::Vector{(float)direction[0], (float)direction[1],
                                     (float)direction[2]}};
    return nearest(arborx_ray, 1);
  }
};
} // namespace ArborX

namespace adamantine
{
RayTracing::RayTracing(boost::property_tree::ptree const &experiment_database,
                       dealii::DoFHandler<3> const &dof_handler)
    : _dof_handler(dof_handler)
{

  // Format of the file names: the format is pretty arbitrary, #frame and
  // #camera are replaced by the frame and the camera number.
  // PropertyTreeInput experiment.file
  _data_filename = experiment_database.get<std::string>("file");
  // PropertyTreeInput experiment.first_frame
  _next_frame = experiment_database.get("first_frame", 0);
  // PropertyTreeInput experiment.first_camera_id
  _first_camera_id = experiment_database.get<unsigned int>("first_camera_id");
  // PropertyTreeInput experiment.last_camera_id
  _last_camera_id = experiment_database.get<int>("last_camera_id");
}

unsigned int RayTracing::read_next_frame()
{
  _rays_current_frame.clear();
  _values_current_frame.clear();
  for (unsigned int camera_id = _first_camera_id;
       camera_id < _last_camera_id + 1; ++camera_id)
  {
    // Use regex to get the next file to read
    std::regex camera_regex("#camera");
    std::regex frame_regex("#frame");
    auto filename =
        std::regex_replace((std::regex_replace(_data_filename, camera_regex,
                                               std::to_string(camera_id))),
                           frame_regex, std::to_string(_next_frame));
    unsigned int counter = 1;
    while (!boost::filesystem::exists(filename))
    {
      // Spin loop waiting for the file to appear (message printed if counter
      // overflows)
      if (counter == 0)
        std::cout << "Waiting for the next frame" << std::endl;
      ++counter;
    }

    // Read and parse the file
    std::ifstream file;
    file.open(filename);
    std::string line;
    std::getline(file, line); // skip the header
    while (std::getline(file, line))
    {
      std::size_t pos = 0;
      std::size_t last_pos = 0;
      std::size_t line_length = line.length();
      unsigned int i = 0;
      dealii::Point<dim> point;
      dealii::Tensor<1, dim> direction;
      double value = 0.;
      while (last_pos < line_length + 1)
      {
        pos = line.find_first_of(",", last_pos);
        // If no comma was found that we read until the end of the file
        if (pos == std::string::npos)
        {
          pos = line_length;
        }

        if (pos != last_pos)
        {
          char *end = line.data() + pos;
          if (i < dim)
          {
            point[i] = std::strtod(line.data() + last_pos, &end);
          }
          else if (i < 2 * dim)
          {
            direction[i - dim] = std::strtod(line.data() + last_pos, &end);
          }
          else
          {
            value = std::strtod(line.data() + last_pos, &end);
          }

          ++i;
        }

        last_pos = pos + 1;
      }

      Ray<dim> ray{point, direction};
      _rays_current_frame.push_back(ray);
      _values_current_frame.push_back(value);
    }
  }

  return _next_frame++;
}

PointsValues<3> RayTracing::get_points_values()
{
  PointsValues<dim> points_values;

  // Perform the ray tracing to get the cells that are intersected by rays

  // Create the bounding boxes associated to the locally owned cells with FE
  // index = 0
  std::vector<dealii::BoundingBox<dim>> bounding_boxes;
  std::vector<typename dealii::DoFHandler<dim>::active_cell_iterator>
      cell_iterators;
  for (auto const &cell : dealii::filter_iterators(
           _dof_handler.active_cell_iterators(),
           dealii::IteratorFilters::LocallyOwnedCell(),
           dealii::IteratorFilters::ActiveFEIndexEqualTo(0)))
  {
    bounding_boxes.push_back(cell->bounding_box());
    cell_iterators.push_back(cell);
  }

  // Use ArborX to find where the rays intersect the activated cells. All the
  // processors have access to all the rays but we still need to use
  // DistributedTree because some rays can be stopped by activated cells on a
  // different processors. Since the rays are on all the processors, we don't
  // need to communicate the results to other processors.
  auto communicator = _dof_handler.get_communicator();
  dealii::ArborXWrappers::DistributedTree distributed_tree(communicator,
                                                           bounding_boxes);
  RayNearestPredicate ray_nearest(_rays_current_frame);
  auto [indices_ranks, offset] = distributed_tree.query(ray_nearest);

  // Find the exact intersections points
  // See https://en.wikipedia.org/wiki/Line%E2%80%93plane_intersection
  // NOTE that we assume that the faces are flat. If the faces are curved,
  // this is wrong.
  int const my_rank = dealii::Utilities::MPI::this_mpi_process(communicator);
  unsigned int const n_rays = _rays_current_frame.size();
  unsigned int n_intersections = 0;
  for (unsigned int i = 0; i < n_rays; ++i)
  {
    for (int j = offset[i]; j < offset[i + 1]; ++j)
    {
      if (indices_ranks[j].second == my_rank)
      {
        ++n_intersections;
      }
    }
  }

  unsigned int face_losses = 0;
  unsigned int edge_losses = 0;
  unsigned int intersections_added = 0;

  // If there are no intersections with the mesh leave early
  if (n_intersections == 0)
    return points_values;

  points_values.points.reserve(n_intersections);
  points_values.values.reserve(n_intersections);
  auto constexpr reference_cell = dealii::ReferenceCells::get_hypercube<dim>();
  double constexpr tol = 1e-10; // 1e-6
  for (unsigned int i = 0; i < n_rays; ++i)
  {
    for (int j = offset[i]; j < offset[i + 1]; ++j)
    {
      if (indices_ranks[j].second == my_rank)
      {
        double distance = std::numeric_limits<double>::max();
        dealii::Point<dim> intersection;
        auto const &cell = cell_iterators[indices_ranks[j].first];
        // We know that the ray intersects the bounding box but we don't know
        // where it intersects the cells. We need to check the intersection of
        // the ray with each face of the cell.
        for (unsigned int f = 0; f < reference_cell.n_faces(); ++f)
        {
<<<<<<< HEAD
          /*
        // First we check if the ray is parallel to the face. If this is the
        // case, either the ray misses the face or the ray hits the edge of
        // the face. In that last case, the ray is also orthogonal to
        // another face and it is safe to discard all rays parallel to a
        // face.
        auto const point_0 = cell->face(f)->vertex(0);
        auto const point_1 = cell->face(f)->vertex(1);
        auto const point_2 = cell->face(f)->vertex(2);
        dealii::Tensor<1, dim> edge_01({point_1[0] - point_0[0],
                                        point_1[1] - point_0[1],
                                        point_1[2] - point_0[2]});
        dealii::Tensor<1, dim> edge_02({point_2[0] - point_0[0],
                                        point_2[1] - point_0[1],
                                        point_2[2] - point_0[2]});
        auto const &ray_direction = _rays_current_frame[i].direction;
        dealii::Tensor<2, dim> matrix(
            {{-ray_direction[0], -ray_direction[1], -ray_direction[2]},
             {edge_01[0], edge_01[1], edge_01[2]},
             {edge_02[0], edge_02[1], edge_02[2]}});
        double const det = dealii::determinant(matrix);
        double face_area = 0.;
        for (int e = 0; e < dim; ++e)
          for (int k = 0; k < dim; ++k)
            face_area += std::abs(edge_01[e] * edge_02[k]);
        // If determinant is close to zero, the ray is parallel to the face
        // and we go to the next face.
        if (std::abs(det) < tol * face_area)
        {
          face_losses++;
          continue;
        }
        // Compute the distance along the ray direction between the origin
        // of the ray and the intersection point.
        auto const cross_product = dealii::cross_product_3d(edge_01, edge_02);
        auto const &ray_origin = _rays_current_frame[i].origin;
        dealii::Tensor<1, dim> p0_ray({ray_origin[0] - point_0[0],
                                       ray_origin[1] - point_0[1],
                                       ray_origin[2] - point_0[2]});
        double d = cross_product * p0_ray / det;
        // We can finally compute the intersection point. It is possible
        // that a ray intersects multiple faces. For instance if the mesh is
        // a cube the ray will get into the cube from one face and it will
        // get out of the cube by the opposite face. The correct
        // intersection point is the one with the smallest distance.
        if (d < distance)
        {
          // The point intersects the plane of the face but maybe not the
          // face itself. Check that the point is on the face. NOTE: We
          // assume that the face is an axis-aligned rectangle.
          dealii::Point<dim> face_intersection =
              ray_origin + d * ray_direction;
          std::vector<double> min(dim, std::numeric_limits<double>::max());
          std::vector<double> max(dim, std::numeric_limits<double>::lowest());
          for (unsigned int coord = 0; coord < dim; ++coord)
=======
          // First we check if the ray is parallel to the face. If this is the
          // case, either the ray misses the face or the ray hits the edge of
          // the face. In that last case, the ray is also orthogonal to
          // another face and it is safe to discard all rays parallel to a
          // face.
          auto const point_0 = cell->face(f)->vertex(0);
          auto const point_1 = cell->face(f)->vertex(1);
          auto const point_2 = cell->face(f)->vertex(2);
          dealii::Tensor<1, dim> edge_01({point_1[0] - point_0[0],
                                          point_1[1] - point_0[1],
                                          point_1[2] - point_0[2]});
          dealii::Tensor<1, dim> edge_02({point_2[0] - point_0[0],
                                          point_2[1] - point_0[1],
                                          point_2[2] - point_0[2]});
          auto const &ray_direction = _rays_current_frame[i].direction;
          dealii::Tensor<2, dim> matrix(
              {{-ray_direction[0], -ray_direction[1], -ray_direction[2]},
               {edge_01[0], edge_01[1], edge_01[2]},
               {edge_02[0], edge_02[1], edge_02[2]}});
          double const det = dealii::determinant(matrix);
          double face_area = 0.;
          for (int e = 0; e < dim; ++e)
            for (int k = 0; k < dim; ++k)
              face_area += std::abs(edge_01[e] * edge_02[k]);
          // If determinant is close to zero, the ray is parallel to the face
          // and we go to the next face.
          if (std::abs(det) < tol * face_area)
            continue;
          // Compute the distance along the ray direction between the origin
          // of the ray and the intersection point.
          auto const cross_product = dealii::cross_product_3d(edge_01, edge_02);
          auto const &ray_origin = _rays_current_frame[i].origin;
          dealii::Tensor<1, dim> p0_ray({ray_origin[0] - point_0[0],
                                         ray_origin[1] - point_0[1],
                                         ray_origin[2] - point_0[2]});
          double d = cross_product * p0_ray / det;
          // If d is less than 0, this means that the ray intersects the plane
          // of the face but not the face itself. We can exit early.
          if (d < 0)
            continue;
          // We can finally compute the intersection point. It is possible
          // that a ray intersects multiple faces. For instance if the mesh is
          // a cube the ray will get into the cube from one face and it will
          // get out of the cube by the opposite face. The correct
          // intersection point is the one with the smallest distance.
          if (d < distance)
>>>>>>> 05638e70
          {
            if (point_0[coord] < min[coord])
              min[coord] = point_0[coord];
            if (point_0[coord] > max[coord])
              max[coord] = point_0[coord];

            if (point_1[coord] < min[coord])
              min[coord] = point_1[coord];
            if (point_1[coord] > max[coord])
              max[coord] = point_1[coord];

            if (point_2[coord] < min[coord])
              min[coord] = point_2[coord];
            if (point_2[coord] > max[coord])
              max[coord] = point_2[coord];
          }

<<<<<<< HEAD
          bool on_the_face = true;
          for (int coord = 0; coord < dim; ++coord)
          {
            double const max_edge = std::max(edge_01[coord], edge_02[coord]);
            if ((face_intersection[coord] < (min[coord] - tol * max_edge)) ||
                (face_intersection[coord] > (max[coord] + tol * max_edge)))
            {
              on_the_face = false;
              break;
=======
            bool on_the_face = true;
            double const effective_edge = std::sqrt(face_area);
            for (int coord = 0; coord < dim; ++coord)
            {
              if ((face_intersection[coord] <
                   (min[coord] - tol * effective_edge)) ||
                  (face_intersection[coord] >
                   (max[coord] + tol * effective_edge)))
              {
                on_the_face = false;
                break;
              }
>>>>>>> 05638e70
            }
          }

          if (on_the_face)
          {
            distance = d;
            intersection = face_intersection;
          }
        }
        */
          // TESTING
          distance = 0.0;
          auto const point_0 = cell->face(f)->vertex(0);
          intersection = point_0;
        }
        if (distance < std::numeric_limits<double>::max())
        {
          intersections_added++;
          points_values.points.push_back(intersection);
          points_values.values.push_back(_values_current_frame[i]);
        }
        else
        {
          edge_losses++;
        }
      }
    }
  }

  std::cout << "Found " << n_intersections << " intersections." << std::endl;
  std::cout << "Lost " << face_losses << " rays on faces." << std::endl;
  std::cout << "Lost " << edge_losses << " rays on edges." << std::endl;
  std::cout << "Total of  " << intersections_added << " intersections added."
            << std::endl;

  // We know that there are at most n_intersections between the rays and the
  // mesh
  ASSERT(points_values.points.size() <= n_intersections,
         "Error when computing the intersection of rays with the mesh.");

  return points_values;
}

} // namespace adamantine<|MERGE_RESOLUTION|>--- conflicted
+++ resolved
@@ -224,10 +224,6 @@
     }
   }
 
-  unsigned int face_losses = 0;
-  unsigned int edge_losses = 0;
-  unsigned int intersections_added = 0;
-
   // If there are no intersections with the mesh leave early
   if (n_intersections == 0)
     return points_values;
@@ -250,63 +246,6 @@
         // the ray with each face of the cell.
         for (unsigned int f = 0; f < reference_cell.n_faces(); ++f)
         {
-<<<<<<< HEAD
-          /*
-        // First we check if the ray is parallel to the face. If this is the
-        // case, either the ray misses the face or the ray hits the edge of
-        // the face. In that last case, the ray is also orthogonal to
-        // another face and it is safe to discard all rays parallel to a
-        // face.
-        auto const point_0 = cell->face(f)->vertex(0);
-        auto const point_1 = cell->face(f)->vertex(1);
-        auto const point_2 = cell->face(f)->vertex(2);
-        dealii::Tensor<1, dim> edge_01({point_1[0] - point_0[0],
-                                        point_1[1] - point_0[1],
-                                        point_1[2] - point_0[2]});
-        dealii::Tensor<1, dim> edge_02({point_2[0] - point_0[0],
-                                        point_2[1] - point_0[1],
-                                        point_2[2] - point_0[2]});
-        auto const &ray_direction = _rays_current_frame[i].direction;
-        dealii::Tensor<2, dim> matrix(
-            {{-ray_direction[0], -ray_direction[1], -ray_direction[2]},
-             {edge_01[0], edge_01[1], edge_01[2]},
-             {edge_02[0], edge_02[1], edge_02[2]}});
-        double const det = dealii::determinant(matrix);
-        double face_area = 0.;
-        for (int e = 0; e < dim; ++e)
-          for (int k = 0; k < dim; ++k)
-            face_area += std::abs(edge_01[e] * edge_02[k]);
-        // If determinant is close to zero, the ray is parallel to the face
-        // and we go to the next face.
-        if (std::abs(det) < tol * face_area)
-        {
-          face_losses++;
-          continue;
-        }
-        // Compute the distance along the ray direction between the origin
-        // of the ray and the intersection point.
-        auto const cross_product = dealii::cross_product_3d(edge_01, edge_02);
-        auto const &ray_origin = _rays_current_frame[i].origin;
-        dealii::Tensor<1, dim> p0_ray({ray_origin[0] - point_0[0],
-                                       ray_origin[1] - point_0[1],
-                                       ray_origin[2] - point_0[2]});
-        double d = cross_product * p0_ray / det;
-        // We can finally compute the intersection point. It is possible
-        // that a ray intersects multiple faces. For instance if the mesh is
-        // a cube the ray will get into the cube from one face and it will
-        // get out of the cube by the opposite face. The correct
-        // intersection point is the one with the smallest distance.
-        if (d < distance)
-        {
-          // The point intersects the plane of the face but maybe not the
-          // face itself. Check that the point is on the face. NOTE: We
-          // assume that the face is an axis-aligned rectangle.
-          dealii::Point<dim> face_intersection =
-              ray_origin + d * ray_direction;
-          std::vector<double> min(dim, std::numeric_limits<double>::max());
-          std::vector<double> max(dim, std::numeric_limits<double>::lowest());
-          for (unsigned int coord = 0; coord < dim; ++coord)
-=======
           // First we check if the ray is parallel to the face. If this is the
           // case, either the ray misses the face or the ray hits the edge of
           // the face. In that last case, the ray is also orthogonal to
@@ -353,35 +292,32 @@
           // get out of the cube by the opposite face. The correct
           // intersection point is the one with the smallest distance.
           if (d < distance)
->>>>>>> 05638e70
           {
-            if (point_0[coord] < min[coord])
-              min[coord] = point_0[coord];
-            if (point_0[coord] > max[coord])
-              max[coord] = point_0[coord];
-
-            if (point_1[coord] < min[coord])
-              min[coord] = point_1[coord];
-            if (point_1[coord] > max[coord])
-              max[coord] = point_1[coord];
-
-            if (point_2[coord] < min[coord])
-              min[coord] = point_2[coord];
-            if (point_2[coord] > max[coord])
-              max[coord] = point_2[coord];
-          }
-
-<<<<<<< HEAD
-          bool on_the_face = true;
-          for (int coord = 0; coord < dim; ++coord)
-          {
-            double const max_edge = std::max(edge_01[coord], edge_02[coord]);
-            if ((face_intersection[coord] < (min[coord] - tol * max_edge)) ||
-                (face_intersection[coord] > (max[coord] + tol * max_edge)))
+            // The point intersects the plane of the face but maybe not the
+            // face itself. Check that the point is on the face. NOTE: We
+            // assume that the face is an axis-aligned rectangle.
+            dealii::Point<dim> face_intersection =
+                ray_origin + d * ray_direction;
+            std::vector<double> min(dim, std::numeric_limits<double>::max());
+            std::vector<double> max(dim, std::numeric_limits<double>::lowest());
+            for (unsigned int coord = 0; coord < dim; ++coord)
             {
-              on_the_face = false;
-              break;
-=======
+              if (point_0[coord] < min[coord])
+                min[coord] = point_0[coord];
+              if (point_0[coord] > max[coord])
+                max[coord] = point_0[coord];
+
+              if (point_1[coord] < min[coord])
+                min[coord] = point_1[coord];
+              if (point_1[coord] > max[coord])
+                max[coord] = point_1[coord];
+
+              if (point_2[coord] < min[coord])
+                min[coord] = point_2[coord];
+              if (point_2[coord] > max[coord])
+                max[coord] = point_2[coord];
+            }
+
             bool on_the_face = true;
             double const effective_edge = std::sqrt(face_area);
             for (int coord = 0; coord < dim; ++coord)
@@ -394,42 +330,23 @@
                 on_the_face = false;
                 break;
               }
->>>>>>> 05638e70
+            }
+
+            if (on_the_face)
+            {
+              distance = d;
+              intersection = face_intersection;
             }
           }
-
-          if (on_the_face)
-          {
-            distance = d;
-            intersection = face_intersection;
-          }
-        }
-        */
-          // TESTING
-          distance = 0.0;
-          auto const point_0 = cell->face(f)->vertex(0);
-          intersection = point_0;
         }
         if (distance < std::numeric_limits<double>::max())
         {
-          intersections_added++;
           points_values.points.push_back(intersection);
           points_values.values.push_back(_values_current_frame[i]);
         }
-        else
-        {
-          edge_losses++;
-        }
       }
     }
   }
-
-  std::cout << "Found " << n_intersections << " intersections." << std::endl;
-  std::cout << "Lost " << face_losses << " rays on faces." << std::endl;
-  std::cout << "Lost " << edge_losses << " rays on edges." << std::endl;
-  std::cout << "Total of  " << intersections_added << " intersections added."
-            << std::endl;
-
   // We know that there are at most n_intersections between the rays and the
   // mesh
   ASSERT(points_values.points.size() <= n_intersections,
