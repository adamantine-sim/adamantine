/* Copyright (c) 2016 - 2022, the adamantine authors.
 *
 * This file is subject to the Modified BSD License and may not be distributed
 * without copyright and license information. Please refer to the file LICENSE
 * for the text and further information on this license.
 */

#ifndef THERMAL_PHYSICS_TEMPLATES_HH
#define THERMAL_PHYSICS_TEMPLATES_HH

#include <ThermalOperator.hh>

#include <deal.II/base/index_set.h>
#include <deal.II/lac/read_write_vector.h>
#if defined(ADAMANTINE_HAVE_CUDA) && defined(__CUDACC__)
#include <ThermalOperatorDevice.hh>
#endif
#include <CubeHeatSource.hh>
#include <ElectronBeamHeatSource.hh>
#include <GoldakHeatSource.hh>
#include <ThermalPhysics.hh>
#include <Timer.hh>

#include <deal.II/base/geometry_info.h>
#include <deal.II/base/quadrature_lib.h>
#include <deal.II/distributed/cell_data_transfer.templates.h>
#include <deal.II/dofs/dof_tools.h>
#include <deal.II/fe/fe_nothing.h>
#include <deal.II/fe/fe_q.h>
#include <deal.II/grid/filtered_iterator.h>
#include <deal.II/hp/fe_values.h>
#include <deal.II/hp/q_collection.h>
#include <deal.II/lac/precondition.h>
#include <deal.II/lac/solver_gmres.h>
#include <deal.II/lac/vector_operation.h>

#ifdef ADAMANTINE_WITH_CALIPER
#include <caliper/cali.h>
#endif

#include <algorithm>
#include <memory>

namespace adamantine
{
namespace
{
template <int dim, int fe_degree, typename MemorySpaceType,
          std::enable_if_t<
              std::is_same<MemorySpaceType, dealii::MemorySpace::Host>::value,
              int> = 0>
dealii::LA::distributed::Vector<double, MemorySpaceType>
evaluate_thermal_physics_impl(
    std::shared_ptr<ThermalOperatorBase<dim, MemorySpaceType>> thermal_operator,
    double const t, double const current_source_height,
    dealii::LA::distributed::Vector<double, MemorySpaceType> const &y,
    std::vector<Timer> &timers)
{
  timers[evol_time_eval_th_ph].start();
  thermal_operator->set_time_and_source_height(t, current_source_height);

  dealii::LA::distributed::Vector<double, dealii::MemorySpace::Host> value(
      y.get_partitioner());
  value = 0.;
  // Apply the Thermal Operator.
  thermal_operator->vmult_add(value, y);

  // Multiply by the inverse of the mass matrix.
  value.scale(*thermal_operator->get_inverse_mass_matrix());

  timers[evol_time_eval_th_ph].stop();

  return value;
}

template <int dim, int fe_degree, typename MemorySpaceType,
          std::enable_if_t<
              std::is_same<MemorySpaceType, dealii::MemorySpace::Host>::value,
              int> = 0>
void init_dof_vector(
    double const value,
    dealii::LinearAlgebra::distributed::Vector<double, MemorySpaceType> &vector)
{
  unsigned int const local_size = vector.locally_owned_size();
  for (unsigned int i = 0; i < local_size; ++i)
    vector.local_element(i) = value;
}

#if defined(ADAMANTINE_HAVE_CUDA) && defined(__CUDACC__)
template <int dim, int fe_degree, typename MemorySpaceType,
          std::enable_if_t<
              std::is_same<MemorySpaceType, dealii::MemorySpace::CUDA>::value,
              int> = 0>
dealii::LA::distributed::Vector<double, MemorySpaceType>
evaluate_thermal_physics_impl(
    std::shared_ptr<ThermalOperatorBase<dim, MemorySpaceType>> const
        &thermal_operator,
    dealii::hp::FECollection<dim> const &fe_collection, double const t,
    dealii::DoFHandler<dim> const &dof_handler,
    std::vector<std::shared_ptr<HeatSource<dim>>> const &heat_sources,
    double current_source_height, BoundaryType boundary_type,
    MaterialProperty<dim, MemorySpaceType> &material_properties,
    dealii::AffineConstraints<double> const &affine_constraints,
    dealii::LA::distributed::Vector<double, MemorySpaceType> const &y,
    std::vector<Timer> &timers)
{
  auto thermal_operator_dev = std::dynamic_pointer_cast<
      ThermalOperatorDevice<dim, fe_degree, MemorySpaceType>>(thermal_operator);
  timers[evol_time_update_bound_mat_prop].start();
  thermal_operator_dev->update_boundary_material_properties(y);
  timers[evol_time_update_bound_mat_prop].stop();

  timers[evol_time_eval_th_ph].start();

  dealii::LA::distributed::Vector<double, MemorySpaceType> value_dev(
      y.get_partitioner());

  // Apply the Thermal Operator.
  thermal_operator_dev->vmult(value_dev, y);

  // Compute the source term.
  // TODO do this on the GPU
  for (auto &beam : heat_sources)
    beam->update_time(t);
  dealii::LA::distributed::Vector<double, dealii::MemorySpace::Host> source(
      y.get_partitioner());
  source = 0.;

  // Compute inv_rho_cp at the cell level on the host. We would not need to do
  // this if everything was done on the GPU.
  thermal_operator_dev->update_inv_rho_cp_cell();

  dealii::hp::QCollection<dim> source_q_collection;
  source_q_collection.push_back(dealii::QGauss<dim>(fe_degree + 1));
  source_q_collection.push_back(dealii::QGauss<dim>(1));
  dealii::hp::FEValues<dim> hp_fe_values(fe_collection, source_q_collection,
                                         dealii::update_quadrature_points |
                                             dealii::update_values |
                                             dealii::update_JxW_values);
  unsigned int const dofs_per_cell = fe_collection.max_dofs_per_cell();
  unsigned int const n_q_points = source_q_collection.max_n_quadrature_points();
  std::vector<dealii::types::global_dof_index> local_dof_indices(dofs_per_cell);
  dealii::QGauss<dim - 1> face_quadrature(fe_degree + 1);
  dealii::FEFaceValues<dim> fe_face_values(
      fe_collection[0], face_quadrature,
      dealii::update_values | dealii::update_quadrature_points |
          dealii::update_JxW_values);
  unsigned int const n_face_q_points = face_quadrature.size();
  dealii::Vector<double> cell_source(dofs_per_cell);

  // Loop over the locally owned cells with an active FE index of zero
  for (auto const &cell : dealii::filter_iterators(
           dof_handler.active_cell_iterators(),
           dealii::IteratorFilters::LocallyOwnedCell(),
           dealii::IteratorFilters::ActiveFEIndexEqualTo(0)))
  {
    cell_source = 0.;
    hp_fe_values.reinit(cell);
    dealii::FEValues<dim> const &fe_values =
        hp_fe_values.get_present_fe_values();

    for (unsigned int i = 0; i < dofs_per_cell; ++i)
    {
      for (unsigned int q = 0; q < n_q_points; ++q)
      {
        double const inv_rho_cp = thermal_operator_dev->get_inv_rho_cp(cell, q);
        double quad_pt_source = 0.;
        dealii::Point<dim> const &q_point = fe_values.quadrature_point(q);
        for (auto &beam : heat_sources)
          quad_pt_source += beam->value(q_point, current_source_height);

        cell_source[i] += inv_rho_cp * quad_pt_source *
                          fe_values.shape_value(i, q) * fe_values.JxW(q);
      }
    }

    // If we don't have a adiabatic boundary conditions, we need to add boundary
    // conditions
    if (!(boundary_type & BoundaryType::adiabatic))
    {
      for (unsigned int f = 0; f < dealii::GeometryInfo<dim>::faces_per_cell;
           ++f)
      {
        // We need to add the boundary conditions on the faces on the boundary
        // but also on the faces at the interface with FE_Nothing
        auto const &face = cell->face(f);
        if ((face->at_boundary()) &&
            ((!face->at_boundary()) &&
             (cell->neighbor(f)->active_fe_index() != 0)))
        {
          double conv_temperature_infty = 0.;
          double conv_heat_transfer_coef = 0.;
          double rad_temperature_infty = 0.;
          double rad_heat_transfer_coef = 0.;
          if (boundary_type & BoundaryType::convective)
          {
            conv_temperature_infty = material_properties.get_cell_value(
                cell, Property::convection_temperature_infty);
            conv_heat_transfer_coef = material_properties.get_cell_value(
                cell, StateProperty::convection_heat_transfer_coef);
          }
          if (boundary_type & BoundaryType::radiative)
          {
            rad_temperature_infty = material_properties.get_cell_value(
                cell, Property::radiation_temperature_infty);
            rad_heat_transfer_coef = material_properties.get_cell_value(
                cell, StateProperty::radiation_heat_transfer_coef);
          }

          fe_face_values.reinit(cell, face);
          for (unsigned int i = 0; i < dofs_per_cell; ++i)
          {
            for (unsigned int q = 0; q < n_face_q_points; ++q)
            {
              double const inv_rho_cp =
                  thermal_operator_dev->get_inv_rho_cp(cell, q);
              cell_source[i] +=
                  inv_rho_cp *
                  (conv_heat_transfer_coef * conv_temperature_infty +
                   rad_heat_transfer_coef * rad_temperature_infty) *
                  fe_face_values.shape_value(i, q) * fe_face_values.JxW(q);
            }
          }
        }
      }
    }
    cell->get_dof_indices(local_dof_indices);
    affine_constraints.distribute_local_to_global(cell_source,
                                                  local_dof_indices, source);
  }
  source.compress(dealii::VectorOperation::add);

  // Add source
  dealii::LA::distributed::Vector<double, dealii::MemorySpace::CUDA> source_dev(
      source.get_partitioner());
  source_dev.import(source, dealii::VectorOperation::insert);
  value_dev += source_dev;

  // Multiply by the inverse of the mass matrix.
  value_dev.scale(*thermal_operator_dev->get_inverse_mass_matrix());

  timers[evol_time_eval_th_ph].stop();

  return value_dev;
}

template <int dim, int fe_degree, typename MemorySpaceType,
          std::enable_if_t<
              std::is_same<MemorySpaceType, dealii::MemorySpace::CUDA>::value,
              int> = 0>
void init_dof_vector(
    double const value,
    dealii::LinearAlgebra::distributed::Vector<double, MemorySpaceType> &vector)
{
  dealii::LA::distributed::Vector<double, dealii::MemorySpace::Host>
      vector_host(vector.get_partitioner());
  unsigned int const local_size = vector_host.locally_owned_size();
  for (unsigned int i = 0; i < local_size; ++i)
    vector_host.local_element(i) = value;

  vector.import(vector_host, dealii::VectorOperation::insert);
}
#endif
} // namespace

template <int dim, int fe_degree, typename MemorySpaceType,
          typename QuadratureType>
ThermalPhysics<dim, fe_degree, MemorySpaceType, QuadratureType>::ThermalPhysics(
    MPI_Comm const &communicator, boost::property_tree::ptree const &database,
    Geometry<dim> &geometry,
    MaterialProperty<dim, MemorySpaceType> &material_properties)
    : _boundary_type(BoundaryType::invalid), _geometry(geometry),
      _dof_handler(_geometry.get_triangulation()),
      _cell_weights(
          _dof_handler,
          dealii::parallel::CellWeights<dim>::ndofs_weighting({1, 1})),
      _material_properties(material_properties)
{
  // Create the FECollection
  _fe_collection.push_back(dealii::FE_Q<dim>(fe_degree));
  _fe_collection.push_back(dealii::FE_Nothing<dim>());

  // Create the QCollection
  _q_collection.push_back(QuadratureType(fe_degree + 1));
  _q_collection.push_back(QuadratureType(fe_degree + 1));

  // Create the heat sources
  boost::property_tree::ptree const &source_database =
      database.get_child("sources");
  // PropertyTreeInput sources.n_beams
  unsigned int const n_beams = source_database.get<unsigned int>("n_beams");
  _heat_sources.resize(n_beams);
  for (unsigned int i = 0; i < n_beams; ++i)
  {
    // PropertyTreeInput sources.beam_X.type
    boost::property_tree::ptree const &beam_database =
        source_database.get_child("beam_" + std::to_string(i));
    std::string type = beam_database.get<std::string>("type");
    if (type == "goldak")
    {
      _heat_sources[i] = std::make_shared<GoldakHeatSource<dim>>(beam_database);
    }
    else if (type == "electron_beam")
    {
      _heat_sources[i] =
          std::make_shared<ElectronBeamHeatSource<dim>>(beam_database);
    }
    else if (type == "cube")
    {
      _heat_sources[i] = std::make_shared<CubeHeatSource<dim>>(beam_database);
    }
    else
    {
      ASSERT_THROW(false, "Error: Beam type '" +
                              beam_database.get<std::string>("type") +
                              "' not recognized.");
    }
  }

  // Create the boundary condition type
  // PropertyTreeInput boundary.type
  std::string boundary_type_str = database.get<std::string>("boundary.type");
  // Parse the string
  size_t pos_str = 0;
  std::string boundary;
  std::string delimiter = ",";
  auto parse_boundary_type = [&](std::string const &boundary)
  {
    if (boundary == "adiabatic")
    {
      _boundary_type = BoundaryType::adiabatic;
    }
    else
    {
      if (boundary == "radiative")
      {
        _boundary_type |= BoundaryType::radiative;
      }
      else if (boundary == "convective")
      {
        _boundary_type |= BoundaryType::convective;
      }
      else
      {
        ASSERT_THROW(false, "Unknown boundary type.");
      }
    }
  };
  while ((pos_str = boundary_type_str.find(delimiter)) != std::string::npos)
  {
    boundary = boundary_type_str.substr(0, pos_str);
    parse_boundary_type(boundary);
    boundary_type_str.erase(0, pos_str + delimiter.length());
  }
  parse_boundary_type(boundary_type_str);

  // Create the thermal operator
  if (std::is_same<MemorySpaceType, dealii::MemorySpace::Host>::value)
    _thermal_operator =
        std::make_shared<ThermalOperator<dim, fe_degree, MemorySpaceType>>(
            communicator, _boundary_type, _material_properties, _heat_sources);
#if defined(ADAMANTINE_HAVE_CUDA) && defined(__CUDACC__)
  else
    _thermal_operator = std::make_shared<
        ThermalOperatorDevice<dim, fe_degree, MemorySpaceType>>(
        communicator, _boundary_type, _material_properties);
#endif

  // Create the time stepping scheme
  boost::property_tree::ptree const &time_stepping_database =
      database.get_child("time_stepping");
  // PropertyTreeInput time_stepping.method
  std::string method = time_stepping_database.get<std::string>("method");
  std::transform(method.begin(), method.end(), method.begin(),
                 [](unsigned char c) { return std::tolower(c); });
  if (method.compare("forward_euler") == 0)
    _time_stepping =
        std::make_unique<dealii::TimeStepping::ExplicitRungeKutta<LA_Vector>>(
            dealii::TimeStepping::FORWARD_EULER);
  else if (method.compare("rk_third_order") == 0)
    _time_stepping =
        std::make_unique<dealii::TimeStepping::ExplicitRungeKutta<LA_Vector>>(
            dealii::TimeStepping::RK_THIRD_ORDER);
  else if (method.compare("rk_fourth_order") == 0)
    _time_stepping =
        std::make_unique<dealii::TimeStepping::ExplicitRungeKutta<LA_Vector>>(
            dealii::TimeStepping::RK_CLASSIC_FOURTH_ORDER);
  else if (method.compare("heun_euler") == 0)
  {
    _time_stepping = std::make_unique<
        dealii::TimeStepping::EmbeddedExplicitRungeKutta<LA_Vector>>(
        dealii::TimeStepping::HEUN_EULER);
    _embedded_method = true;
  }
  else if (method.compare("bogacki_shampine") == 0)
  {
    _time_stepping = std::make_unique<
        dealii::TimeStepping::EmbeddedExplicitRungeKutta<LA_Vector>>(
        dealii::TimeStepping::BOGACKI_SHAMPINE);
    _embedded_method = true;
  }
  else if (method.compare("dopri") == 0)
  {
    _time_stepping = std::make_unique<
        dealii::TimeStepping::EmbeddedExplicitRungeKutta<LA_Vector>>(
        dealii::TimeStepping::DOPRI);
    _embedded_method = true;
  }
  else if (method.compare("fehlberg") == 0)
  {
    _time_stepping = std::make_unique<
        dealii::TimeStepping::EmbeddedExplicitRungeKutta<LA_Vector>>(
        dealii::TimeStepping::FEHLBERG);
    _embedded_method = true;
  }
  else if (method.compare("cash_karp") == 0)
  {
    _time_stepping = std::make_unique<
        dealii::TimeStepping::EmbeddedExplicitRungeKutta<LA_Vector>>(
        dealii::TimeStepping::CASH_KARP);
    _embedded_method = true;
  }
  else if (method.compare("backward_euler") == 0)
  {
    _time_stepping =
        std::make_unique<dealii::TimeStepping::ImplicitRungeKutta<LA_Vector>>(
            dealii::TimeStepping::BACKWARD_EULER);
    _implicit_method = true;
  }
  else if (method.compare("implicit_midpoint") == 0)
  {
    _time_stepping =
        std::make_unique<dealii::TimeStepping::ImplicitRungeKutta<LA_Vector>>(
            dealii::TimeStepping::IMPLICIT_MIDPOINT);
    _implicit_method = true;
  }
  else if (method.compare("crank_nicolson") == 0)
  {
    _time_stepping =
        std::make_unique<dealii::TimeStepping::ImplicitRungeKutta<LA_Vector>>(
            dealii::TimeStepping::CRANK_NICOLSON);
    _implicit_method = true;
  }
  else if (method.compare("sdirk2") == 0)
  {
    _time_stepping =
        std::make_unique<dealii::TimeStepping::ImplicitRungeKutta<LA_Vector>>(
            dealii::TimeStepping::SDIRK_TWO_STAGES);
    _implicit_method = true;
  }

  if (_embedded_method == true)
  {
    // PropertyTreeInput time_steppping.coarsening_parameter
    double coarsen_param =
        time_stepping_database.get("coarsening_parameter", 1.2);
    // PropertyTreeInput time_steppping.refining_parameter
    double refine_param = time_stepping_database.get("refining_parameter", 0.8);
    // PropertyTreeInput time_stepping.min_time_step
    double min_delta = time_stepping_database.get("min_time_step", 1e-14);
    // PropertyTreeInput time_stepping.max_time_step
    double max_delta = time_stepping_database.get("max_time_step", 1e100);
    // PropertyTreeInput time_stepping.refining_tolerance
    double refine_tol = time_stepping_database.get("refining_tolerance", 1e-8);
    // PropertyTreeInput time_stepping.coarsening_tolerance
    double coarsen_tol =
        time_stepping_database.get("coarsening_tolerance", 1e-12);
    dealii::TimeStepping::EmbeddedExplicitRungeKutta<LA_Vector> *embedded_rk =
        static_cast<
            dealii::TimeStepping::EmbeddedExplicitRungeKutta<LA_Vector> *>(
            _time_stepping.get());
    embedded_rk->set_time_adaptation_parameters(coarsen_param, refine_param,
                                                min_delta, max_delta,
                                                refine_tol, coarsen_tol);
  }

  // If the time stepping scheme is implicit, set the parameters for the solver
  // and create the implicit operator.
  if (_implicit_method == true)
  {
    // PropertyTreeInput time_stepping.max_iteration
    _max_iter = time_stepping_database.get("max_iteration", 1000);
    // PropertyTreeInput time_stepping.tolerance
    _tolerance = time_stepping_database.get("tolerance", 1e-12);
    // PropertyTreeInput time_stepping.right_preconditioning
    _right_preconditioning =
        time_stepping_database.get("right_preconditioning", false);
    // PropertyTreeInput time_stepping.n_tmp_vectors
    _max_n_tmp_vectors = time_stepping_database.get("n_tmp_vectors", 30);
    // PropertyTreeInput time_stepping.newton_max_iteration
    unsigned int newton_max_iter =
        time_stepping_database.get("newton_max_iteration", 100);
    // PropertyTreeInput time_stepping.newton_tolerance
    double newton_tolerance =
        time_stepping_database.get("newton_tolerance", 1e-6);
    dealii::TimeStepping::ImplicitRungeKutta<LA_Vector> *implicit_rk =
        static_cast<dealii::TimeStepping::ImplicitRungeKutta<LA_Vector> *>(
            _time_stepping.get());
    implicit_rk->set_newton_solver_parameters(newton_max_iter,
                                              newton_tolerance);

    // PropertyTreeInput time_stepping.jfnk
    bool jfnk = time_stepping_database.get("jfnk", false);
    _implicit_operator = std::make_unique<ImplicitOperator<MemorySpaceType>>(
        _thermal_operator, jfnk);
  }

  // Set material on part of the domain
  // PropertyTreeInput geometry.material_height
  double const material_height = database.get("geometry.material_height", 1e9);
  for (auto const &cell :
       dealii::filter_iterators(_dof_handler.active_cell_iterators(),
                                dealii::IteratorFilters::LocallyOwnedCell()))
  {
    // If the center of the cell is below material_height, it contains material
    // otherwise it does not.
    if (cell->center()[axis<dim>::z] < material_height)
    {
      cell->set_active_fe_index(0);
      // Set material deposition cos and sin. We arbitrarily choose cos = 1 and
      // sin = 0
      _deposition_cos.push_back(1.);
      _deposition_sin.push_back(0.);
      // Set the initial material as non-melted
      _has_melted_indicator.push_back(0.);
    }
    else
      cell->set_active_fe_index(1);
  }

  // Set the initial height of the heat source. Right now this is just the
  // maximum heat source height, which can lead to unexpected behavior for
  // different sources with different heights.
  double temp_height = std::numeric_limits<double>::lowest();
  for (auto const &source : _heat_sources)
  {
    temp_height = std::max(temp_height, source->get_current_height(0.0));
  }
  _current_source_height = temp_height;
}

template <int dim, int fe_degree, typename MemorySpaceType,
          typename QuadratureType>
void ThermalPhysics<dim, fe_degree, MemorySpaceType,
                    QuadratureType>::setup_dofs()
{
  _dof_handler.distribute_dofs(_fe_collection);
  dealii::IndexSet locally_relevant_dofs;
  dealii::DoFTools::extract_locally_relevant_dofs(_dof_handler,
                                                  locally_relevant_dofs);
  _affine_constraints.clear();
  _affine_constraints.reinit(locally_relevant_dofs);
  dealii::DoFTools::make_hanging_node_constraints(_dof_handler,
                                                  _affine_constraints);
  _affine_constraints.close();

  _thermal_operator->reinit(_dof_handler, _affine_constraints, _q_collection);
}

template <int dim, int fe_degree, typename MemorySpaceType,
          typename QuadratureType>
void ThermalPhysics<dim, fe_degree, MemorySpaceType,
                    QuadratureType>::compute_inverse_mass_matrix()
{
  _thermal_operator->compute_inverse_mass_matrix(_dof_handler,
                                                 _affine_constraints);
  if (_implicit_method == true)
    _implicit_operator->set_inverse_mass_matrix(
        _thermal_operator->get_inverse_mass_matrix());
}

template <int dim, int fe_degree, typename MemorySpaceType,
          typename QuadratureType>
void ThermalPhysics<dim, fe_degree, MemorySpaceType, QuadratureType>::
    mark_cells_above_temperature(
        const double threshold_temperature,
        dealii::LA::distributed::Vector<double, MemorySpaceType> const
            temperature)
{
  auto dofs_per_cell = _dof_handler.get_fe().dofs_per_cell;
  dealii::FEValues<dim> fe_values(_dof_handler.get_fe(), _q_collection,
                                  dealii::update_values |
                                      dealii::update_JxW_values);

  unsigned int const n_q_points = _q_collection.max_n_quadrature_points();

  for (auto const &cell : dealii::filter_iterators(
           _dof_handler.active_cell_iterators(),
           dealii::IteratorFilters::LocallyOwnedCell(),
           dealii::IteratorFilters::ActiveFEIndexEqualTo(0)))
  {
    if (_has_melted_indicator.at(cell->active_cell_index()) < 0.5)
    {

      fe_values.reinit(cell);
      std::vector<dealii::types::global_dof_index> local_dof_indices(
          fe_values.dofs_per_cell);
      cell->get_dof_indices(local_dof_indices);

      double cell_temperature = 0.0;
      double cell_volume = 0.0;
      for (unsigned int i = 0; i < dofs_per_cell; ++i)
      {
        for (unsigned int q = 0; q < n_q_points; ++q)
        {
          // This is substantially over-predicting the temperature. I don't
          // think is should be a sum over quadrature points and dofs. I think
          // this is off by a factor of 4.
          // NOTE: I'm not sure if the above comment is still true...
          cell_temperature += fe_values.shape_value(i, q) *
                              temperature(local_dof_indices[i]) *
                              fe_values.JxW(q);
          cell_volume += fe_values.shape_value(i, q) * fe_values.JxW(q);
        }
      }
      cell_temperature /= cell_volume;

      // Set the indicator that this cell has melted
      if (cell_temperature > threshold_temperature)
      {
        _has_melted_indicator.at(cell->active_cell_index()) = 1.0;
      }
    }

  } // namespace adamantine
}

template <int dim, int fe_degree, typename MemorySpaceType,
          typename QuadratureType>
void ThermalPhysics<dim, fe_degree, MemorySpaceType, QuadratureType>::
    add_material(
        std::vector<std::vector<
            typename dealii::DoFHandler<dim>::active_cell_iterator>> const
            &elements_to_activate,
        std::vector<double> const &new_deposition_cos,
        std::vector<double> const &new_deposition_sin,
        std::vector<double> const &new_has_melted_indicator,
        unsigned int const activation_start, unsigned int const activation_end,
        double const new_material_temperature,
        dealii::LA::distributed::Vector<double, MemorySpaceType> &solution)
{
#ifdef ADAMANTINE_WITH_CALIPER
  CALI_CXX_MARK_FUNCTION;
#endif

  // Update the material state from the ThermalOperator to MaterialProperty
  // because, for now, we need to use state from MaterialProperty to perform the
  // transfer to the refined mesh.
  set_state_to_material_properties();

  _thermal_operator->clear();
  // The data on each cell is stored in the following order: solution, direction
  // of deposition (cosine and sine), prior melting indictor, and state ratio.
  std::vector<std::vector<double>> data_to_transfer;
  unsigned int const n_dofs_per_cell = _dof_handler.get_fe().n_dofs_per_cell();
  unsigned int const direction_data_size = 2;
  unsigned int const phase_history_data_size = 1;
  unsigned int constexpr n_material_states =
      static_cast<unsigned int>(adamantine::MaterialState::SIZE);
  unsigned int const data_size_per_cell =
      n_dofs_per_cell + direction_data_size + phase_history_data_size +
      n_material_states;
  dealii::Vector<double> cell_solution(n_dofs_per_cell);
  std::vector<double> dummy_cell_data(data_size_per_cell,
                                      std::numeric_limits<double>::infinity());

  solution.update_ghost_values();

  adamantine::MemoryBlockView<double, MemorySpaceType> material_state_view =
      _material_properties.get_state();
  adamantine::MemoryBlock<double, dealii::MemorySpace::Host>
      material_state_host(material_state_view.extent(0),
                          material_state_view.extent(1));
  typename decltype(material_state_view)::memory_space memspace;
  adamantine::deep_copy(material_state_host.data(), dealii::MemorySpace::Host{},
                        material_state_view.data(), memspace,
                        material_state_view.size());

  // We need to move the solution on the host because we cannot use
  // CellDataTransfer on the device.
  dealii::IndexSet rw_index_set = solution.locally_owned_elements();
  rw_index_set.add_indices(solution.get_partitioner()->ghost_indices());
  dealii::LA::ReadWriteVector<double> rw_solution(rw_index_set);
  rw_solution.import(solution, dealii::VectorOperation::insert);

  adamantine::MemoryBlockView<double, dealii::MemorySpace::Host>
      state_host_view(material_state_host);
  unsigned int cell_id = 0;
  unsigned int active_cell_id = 0;
  std::map<typename dealii::DoFHandler<dim>::active_cell_iterator, int>
      cell_to_id;
  for (auto const &cell : _dof_handler.active_cell_iterators())
  {
    if (cell->is_locally_owned())
    {
      if (cell->active_fe_index() == 0)
      {
<<<<<<< HEAD
        std::vector<double> cell_data(
            direction_data_size + phase_history_data_size + n_material_states);
        cell->get_dof_values(solution, cell_solution);
=======
        std::vector<double> cell_data(direction_data_size + n_material_states);
        cell->get_dof_values(rw_solution, cell_solution);
>>>>>>> 8d85a342
        cell_data.insert(cell_data.begin(), cell_solution.begin(),
                         cell_solution.end());
        cell_data[n_dofs_per_cell] = _deposition_cos[cell_id];
        cell_data[n_dofs_per_cell + 1] = _deposition_sin[cell_id];
        cell_data[n_dofs_per_cell + direction_data_size] =
            _has_melted_indicator[cell_id];
        for (unsigned int i = 0; i < n_material_states; ++i)
          cell_data[n_dofs_per_cell + direction_data_size +
                    phase_history_data_size + i] = state_host_view(i, cell_id);
        data_to_transfer.push_back(cell_data);

        ++cell_id;
      }
      else
      {
        std::vector<double> cell_data = dummy_cell_data;
        for (unsigned int i = 0; i < n_material_states; ++i)
          cell_data[n_dofs_per_cell + direction_data_size +
                    phase_history_data_size + i] = state_host_view(i, cell_id);
        data_to_transfer.push_back(cell_data);
      }
    }
    else
    {
      data_to_transfer.push_back(dummy_cell_data);
    }
    cell_to_id[cell] = active_cell_id;
    ++active_cell_id;
  }

  // Activate elements by updating the fe_index
  for (unsigned int i = activation_start; i < activation_end; ++i)
  {
    for (auto const &cell : elements_to_activate[i])
    {
      if (cell->active_fe_index() != 0)
      {
        cell->set_active_fe_index(0);
        data_to_transfer[cell_to_id[cell]][n_dofs_per_cell] =
            new_deposition_cos[i];
        data_to_transfer[cell_to_id[cell]][n_dofs_per_cell + 1] =
            new_deposition_sin[i];
        data_to_transfer[cell_to_id[cell]]
                        [n_dofs_per_cell + direction_data_size] =
                            new_has_melted_indicator[i];
      }
    }
  }

  dealii::parallel::distributed::Triangulation<dim> &triangulation =
      dynamic_cast<dealii::parallel::distributed::Triangulation<dim> &>(
          const_cast<dealii::Triangulation<dim> &>(
              _dof_handler.get_triangulation()));
  triangulation.prepare_coarsening_and_refinement();
  dealii::parallel::distributed::CellDataTransfer<
      dim, dim, std::vector<std::vector<double>>>
      cell_data_trans(triangulation);
  cell_data_trans.prepare_for_coarsening_and_refinement(data_to_transfer);

#ifdef ADAMANTINE_WITH_CALIPER
  CALI_MARK_BEGIN("refine triangulation");
#endif
  triangulation.execute_coarsening_and_refinement();
#ifdef ADAMANTINE_WITH_CALIPER
  CALI_MARK_END("refine triangulation");
#endif

  setup_dofs();

  // Update MaterialProperty DoFHandler and resize the state vectors
  _material_properties.reinit_dofs();

  // Recompute the inverse of the mass matrix
  compute_inverse_mass_matrix();

  initialize_dof_vector(std::numeric_limits<double>::infinity(), solution);
  rw_index_set = solution.locally_owned_elements();
  rw_index_set.add_indices(solution.get_partitioner()->ghost_indices());
  rw_solution.reinit(rw_index_set);
  for (auto val : solution.locally_owned_elements())
    rw_solution[val] = new_material_temperature;

  // Unpack the material state and repopulate the material state
  std::vector<std::vector<double>> transferred_data(
      triangulation.n_active_cells(), std::vector<double>(data_size_per_cell));
  cell_data_trans.unpack(transferred_data);
  material_state_view = _material_properties.get_state();
  material_state_host.reinit(material_state_view.extent(0),
                             material_state_view.extent(1));
  state_host_view.reinit(material_state_host);
  _deposition_cos.clear();
  _deposition_sin.clear();
  _has_melted_indicator.clear();
  cell_id = 0;
  active_cell_id = 0;
  for (auto const &cell : _dof_handler.active_cell_iterators())
  {
    if (cell->is_locally_owned())
    {
      if (transferred_data[active_cell_id][0] !=
          std::numeric_limits<double>::infinity())
      {
        std::copy(transferred_data[active_cell_id].begin(),
                  transferred_data[active_cell_id].begin() + n_dofs_per_cell,
                  cell_solution.begin());
        cell->set_dof_values(cell_solution, rw_solution);
      }

      if (cell->active_fe_index() == 0)
      {
        _deposition_cos.push_back(
            transferred_data[active_cell_id][n_dofs_per_cell]);
        _deposition_sin.push_back(
            transferred_data[active_cell_id][n_dofs_per_cell + 1]);
        _has_melted_indicator.push_back(
            transferred_data[active_cell_id]
                            [n_dofs_per_cell + direction_data_size]);
      }
      for (unsigned int i = 0; i < n_material_states; ++i)
      {
        state_host_view(i, cell_id) =
            transferred_data[active_cell_id]
                            [n_dofs_per_cell + direction_data_size +
                             phase_history_data_size + i];
      }
      ++cell_id;
    }
    ++active_cell_id;
  }
  deep_copy(material_state_view, state_host_view);
  get_state_from_material_properties();
  _thermal_operator->set_material_deposition_orientation(_deposition_cos,
                                                         _deposition_sin);

  // Communicate the results.
  solution.import(rw_solution, dealii::VectorOperation::min);

  // Set the value to the newly create DoFs. Here we need to be careful with the
  // hanging nodes. When there is a hanging node, the dofs at the vertices are
  // "doubled": there is a dof associated to the coarse cell and a dof
  // associated to the fine cell. The final value is decided by
  // AffineConstraints. Thus, we need to make sure that the newly activated
  // cells are at the same level than their neighbors.
  rw_solution.reinit(solution.locally_owned_elements());
  rw_solution.import(solution, dealii::VectorOperation::insert);
  std::for_each(rw_solution.begin(), rw_solution.end(),
                [&](double &val)
                {
                  if (val == std::numeric_limits<double>::infinity())
                  {
                    val = new_material_temperature;
                  }
                });
  solution.import(rw_solution, dealii::VectorOperation::insert);
}

template <int dim, int fe_degree, typename MemorySpaceType,
          typename QuadratureType>
void ThermalPhysics<dim, fe_degree, MemorySpaceType, QuadratureType>::
    update_physics_parameters(
        boost::property_tree::ptree const &heat_source_database)
{
  // Update the heat source from heat_source_database to reflect changes during
  // the simulation (i.e. due to data assimilation)
  unsigned int source_index = 0;
  for (auto const &source : _heat_sources)
  {
    // PropertyTreeInput sources.beam_X
    boost::property_tree::ptree const &beam_database =
        heat_source_database.get_child("beam_" + std::to_string(source_index));

    // PropertyTreeInput sources.beam_X.type
    std::string type = beam_database.get<std::string>("type");

    if (type == "goldak" || type == "electron_beam")
      source->set_beam_properties(beam_database);

    source_index++;
  }
}

template <int dim, int fe_degree, typename MemorySpaceType,
          typename QuadratureType>
double ThermalPhysics<dim, fe_degree, MemorySpaceType, QuadratureType>::
    evolve_one_time_step(
        double t, double delta_t,
        dealii::LA::distributed::Vector<double, MemorySpaceType> &solution,
        std::vector<Timer> &timers)
{
  // Update the height of the heat source. Right now this is just the
  // maximum heat source height, which can lead to unexpected behavior for
  // different sources with different heights.
  double temp_height = std::numeric_limits<double>::lowest();
  for (auto const &source : _heat_sources)
  {
    temp_height = std::max(temp_height, source->get_current_height(t));
  }
  _current_source_height = temp_height;

  auto eval = [&](double const t, LA_Vector const &y)
  { return evaluate_thermal_physics(t, y, timers); };
  auto id_m_Jinv = [&](double const t, double const tau, LA_Vector const &y)
  { return id_minus_tau_J_inverse(t, tau, y, timers); };

  double time = _time_stepping->evolve_one_time_step(eval, id_m_Jinv, t,
                                                     delta_t, solution);

  // If the method is embedded, get the next time step. Otherwise, just use the
  // current time step.
  if (_embedded_method == false)
    _delta_t_guess = delta_t;
  else
  {
    dealii::TimeStepping::EmbeddedExplicitRungeKutta<LA_Vector> *embedded_rk =
        static_cast<
            dealii::TimeStepping::EmbeddedExplicitRungeKutta<LA_Vector> *>(
            _time_stepping.get());
    _delta_t_guess = embedded_rk->get_status().delta_t_guess;
  }

  // Return the time at the end of the time step. This may be different than
  // t+delta_t for embedded methods.
  return time;
}

template <int dim, int fe_degree, typename MemorySpaceType,
          typename QuadratureType>
void ThermalPhysics<dim, fe_degree, MemorySpaceType, QuadratureType>::
    initialize_dof_vector(
        dealii::LA::distributed::Vector<double, MemorySpaceType> &vector) const
{
  _thermal_operator->initialize_dof_vector(vector);
}

template <int dim, int fe_degree, typename MemorySpaceType,
          typename QuadratureType>
void ThermalPhysics<dim, fe_degree, MemorySpaceType, QuadratureType>::
    initialize_dof_vector(
        double const value,
        dealii::LA::distributed::Vector<double, MemorySpaceType> &vector) const
{
  // Resize the vector
  _thermal_operator->initialize_dof_vector(vector);

  init_dof_vector<dim, fe_degree, MemorySpaceType>(value, vector);
}

template <int dim, int fe_degree, typename MemorySpaceType,
          typename QuadratureType>
void ThermalPhysics<dim, fe_degree, MemorySpaceType,
                    QuadratureType>::get_state_from_material_properties()
{
  _thermal_operator->get_state_from_material_properties();
}

template <int dim, int fe_degree, typename MemorySpaceType,
          typename QuadratureType>
void ThermalPhysics<dim, fe_degree, MemorySpaceType,
                    QuadratureType>::set_state_to_material_properties()
{
  _thermal_operator->set_state_to_material_properties();
}

template <int dim, int fe_degree, typename MemorySpaceType,
          typename QuadratureType>
dealii::LA::distributed::Vector<double, MemorySpaceType>
ThermalPhysics<dim, fe_degree, MemorySpaceType, QuadratureType>::
    evaluate_thermal_physics(
        double const t,
        dealii::LA::distributed::Vector<double, MemorySpaceType> const &y,
        std::vector<Timer> &timers) const
{
#ifdef ADAMANTINE_WITH_CALIPER
  CALI_CXX_MARK_FUNCTION;
#endif
  if constexpr (std::is_same<MemorySpaceType, dealii::MemorySpace::Host>::value)
  {
    return evaluate_thermal_physics_impl<dim, fe_degree, MemorySpaceType>(
        _thermal_operator, t, _current_source_height, y, timers);
  }
  else
  {
    return evaluate_thermal_physics_impl<dim, fe_degree, MemorySpaceType>(
        _thermal_operator, _fe_collection, t, _dof_handler, _heat_sources,
        _current_source_height, _boundary_type, _material_properties,
        _affine_constraints, y, timers);
  }

  // Dummy to silence warning
  return dealii::LA::distributed::Vector<double, MemorySpaceType>();
}

template <int dim, int fe_degree, typename MemorySpaceType,
          typename QuadratureType>
dealii::LA::distributed::Vector<double, MemorySpaceType>
ThermalPhysics<dim, fe_degree, MemorySpaceType, QuadratureType>::
    id_minus_tau_J_inverse(
        double const /*t*/, double const tau,
        dealii::LA::distributed::Vector<double, MemorySpaceType> const &y,
        std::vector<Timer> &timers) const
{
  timers[evol_time_J_inv].start();
  _implicit_operator->set_tau(tau);
  dealii::LA::distributed::Vector<double, MemorySpaceType> solution(
      y.get_partitioner());

  // TODO Add a geometric multigrid preconditioner.
  dealii::PreconditionIdentity preconditioner;

  dealii::SolverControl solver_control(_max_iter, _tolerance * y.l2_norm());
  // We need to inverse (I - tau M^{-1} J). While M^{-1} and J are SPD,
  // (I - tau M^{-1} J) is symmetric indefinite in the general case.
  typename dealii::SolverGMRES<
      dealii::LA::distributed::Vector<double, MemorySpaceType>>::AdditionalData
      additional_data(_max_n_tmp_vectors, _right_preconditioning);
  dealii::SolverGMRES<dealii::LA::distributed::Vector<double, MemorySpaceType>>
      solver(solver_control, additional_data);
  solver.solve(*_implicit_operator, solution, y, preconditioner);

  timers[evol_time_J_inv].stop();

  return solution;
}
} // namespace adamantine

#endif<|MERGE_RESOLUTION|>--- conflicted
+++ resolved
@@ -324,8 +324,7 @@
   size_t pos_str = 0;
   std::string boundary;
   std::string delimiter = ",";
-  auto parse_boundary_type = [&](std::string const &boundary)
-  {
+  auto parse_boundary_type = [&](std::string const &boundary) {
     if (boundary == "adiabatic")
     {
       _boundary_type = BoundaryType::adiabatic;
@@ -695,14 +694,9 @@
     {
       if (cell->active_fe_index() == 0)
       {
-<<<<<<< HEAD
         std::vector<double> cell_data(
             direction_data_size + phase_history_data_size + n_material_states);
-        cell->get_dof_values(solution, cell_solution);
-=======
-        std::vector<double> cell_data(direction_data_size + n_material_states);
         cell->get_dof_values(rw_solution, cell_solution);
->>>>>>> 8d85a342
         cell_data.insert(cell_data.begin(), cell_solution.begin(),
                          cell_solution.end());
         cell_data[n_dofs_per_cell] = _deposition_cos[cell_id];
@@ -848,14 +842,12 @@
   // cells are at the same level than their neighbors.
   rw_solution.reinit(solution.locally_owned_elements());
   rw_solution.import(solution, dealii::VectorOperation::insert);
-  std::for_each(rw_solution.begin(), rw_solution.end(),
-                [&](double &val)
-                {
-                  if (val == std::numeric_limits<double>::infinity())
-                  {
-                    val = new_material_temperature;
-                  }
-                });
+  std::for_each(rw_solution.begin(), rw_solution.end(), [&](double &val) {
+    if (val == std::numeric_limits<double>::infinity())
+    {
+      val = new_material_temperature;
+    }
+  });
   solution.import(rw_solution, dealii::VectorOperation::insert);
 }
 
@@ -902,10 +894,12 @@
   }
   _current_source_height = temp_height;
 
-  auto eval = [&](double const t, LA_Vector const &y)
-  { return evaluate_thermal_physics(t, y, timers); };
-  auto id_m_Jinv = [&](double const t, double const tau, LA_Vector const &y)
-  { return id_minus_tau_J_inverse(t, tau, y, timers); };
+  auto eval = [&](double const t, LA_Vector const &y) {
+    return evaluate_thermal_physics(t, y, timers);
+  };
+  auto id_m_Jinv = [&](double const t, double const tau, LA_Vector const &y) {
+    return id_minus_tau_J_inverse(t, tau, y, timers);
+  };
 
   double time = _time_stepping->evolve_one_time_step(eval, id_m_Jinv, t,
                                                      delta_t, solution);
