--- conflicted
+++ resolved
@@ -72,15 +72,10 @@
 
 private:
   dealii::Point<3> _beam_center;
-<<<<<<< HEAD
-  double _alpha;
+  double _alpha = std::numeric_limits<double>::signaling_NaN();
   BeamHeatSourceProperties _beam;
 
   ScanPath<MemorySpaceType> _scan_path;
-=======
-  double _alpha = std::numeric_limits<double>::signaling_NaN();
-  double const _pi_over_3_to_1p5 = std::pow(dealii::numbers::PI / 3.0, 1.5);
->>>>>>> 052c98eb
 };
 
 template <int dim, typename MemorySpaceType>
